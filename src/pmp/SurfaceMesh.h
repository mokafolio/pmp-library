// Copyright 2011-2020 the Polygon Mesh Processing Library developers.
// Copyright 2001-2005 by Computer Graphics Group, RWTH Aachen
// Distributed under a MIT-style license, see LICENSE.txt for details.

#pragma once

#include <map>
#include <vector>
#include <limits>
#include <numeric>

#include "pmp/Types.h"
#include "pmp/Properties.h"
#include "pmp/BoundingBox.h"

namespace pmp {

class SurfaceMeshIO;

//! \addtogroup core
//!@{

// Handle Types

//! Base class for all entity handles types.
//! \details internally it is basically an index.
class Handle
{
public:
    //! default constructor with invalid index
    explicit Handle(IndexType idx = PMP_MAX_INDEX) : idx_(idx) {}

    //! Get the underlying index of this handle
    IndexType idx() const { return idx_; }

    //! reset handle to be invalid (index=PMP_MAX_INDEX.)
    void reset() { idx_ = PMP_MAX_INDEX; }

    //! return whether the handle is valid, i.e., the index is not equal to PMP_MAX_INDEX.
    bool is_valid() const { return idx_ != PMP_MAX_INDEX; }

    //! are two handles equal?
    bool operator==(const Handle& rhs) const { return idx_ == rhs.idx_; }

    //! are two handles different?
    bool operator!=(const Handle& rhs) const { return idx_ != rhs.idx_; }

    //! compare operator useful for sorting handles
    bool operator<(const Handle& rhs) const { return idx_ < rhs.idx_; }

private:
    friend class SurfaceMesh;
    IndexType idx_;
};

//! this type represents a vertex (internally it is basically an index)
class Vertex : public Handle
{
    using Handle::Handle;
};

//! this type represents a halfedge (internally it is basically an index)
class Halfedge : public Handle
{
    using Handle::Handle;
};

//! this type represents an edge (internally it is basically an index)
class Edge : public Handle
{
    using Handle::Handle;
};

//! this type represents a face (internally it is basically an index)
class Face : public Handle
{
    using Handle::Handle;
};

// Output operators

//! output a Vertex to a stream
inline std::ostream& operator<<(std::ostream& os, Vertex v)
{
    return (os << 'v' << v.idx());
}

//! output a Halfedge to a stream
inline std::ostream& operator<<(std::ostream& os, Halfedge h)
{
    return (os << 'h' << h.idx());
}

//! output an Edge to a stream
inline std::ostream& operator<<(std::ostream& os, Edge e)
{
    return (os << 'e' << e.idx());
}

//! output a Face to a stream
inline std::ostream& operator<<(std::ostream& os, Face f)
{
    return (os << 'f' << f.idx());
}

// Property Types

//! Vertex property of type T
template <class T>
class VertexProperty : public Property<T>
{
public:
    //! default constructor
    explicit VertexProperty() {}
    explicit VertexProperty(Property<T> p) : Property<T>(p) {}

    //! access the data stored for vertex \p v
    typename Property<T>::reference operator[](Vertex v)
    {
        return Property<T>::operator[](v.idx());
    }

    //! access the data stored for vertex \p v
    typename Property<T>::const_reference operator[](Vertex v) const
    {
        return Property<T>::operator[](v.idx());
    }
};

//! Halfedge property of type T
template <class T>
class HalfedgeProperty : public Property<T>
{
public:
    //! default constructor
    explicit HalfedgeProperty() {}
    explicit HalfedgeProperty(Property<T> p) : Property<T>(p) {}

    //! access the data stored for halfedge \p h
    typename Property<T>::reference operator[](Halfedge h)
    {
        return Property<T>::operator[](h.idx());
    }

    //! access the data stored for halfedge \p h
    typename Property<T>::const_reference operator[](Halfedge h) const
    {
        return Property<T>::operator[](h.idx());
    }
};

//! Edge property of type T
template <class T>
class EdgeProperty : public Property<T>
{
public:
    //! default constructor
    explicit EdgeProperty() {}
    explicit EdgeProperty(Property<T> p) : Property<T>(p) {}

    //! access the data stored for edge \p e
    typename Property<T>::reference operator[](Edge e)
    {
        return Property<T>::operator[](e.idx());
    }

    //! access the data stored for edge \p e
    typename Property<T>::const_reference operator[](Edge e) const
    {
        return Property<T>::operator[](e.idx());
    }
};

//! Face property of type T
template <class T>
class FaceProperty : public Property<T>
{
public:
    //! default constructor
    explicit FaceProperty() {}
    explicit FaceProperty(Property<T> p) : Property<T>(p) {}

    //! access the data stored for face \p f
    typename Property<T>::reference operator[](Face f)
    {
        return Property<T>::operator[](f.idx());
    }

    //! access the data stored for face \p f
    typename Property<T>::const_reference operator[](Face f) const
    {
        return Property<T>::operator[](f.idx());
    }
};

//! Object property of type T
template <class T>
class ObjectProperty : public Property<T>
{
public:
    //! default constructor
    explicit ObjectProperty() {}
    explicit ObjectProperty(Property<T> p) : Property<T>(p) {}

    //! access the data stored for the object
    typename Property<T>::reference operator[](IndexType idx)
    {
        return Property<T>::operator[](idx);
    }

    //! access the data stored for the object
    typename Property<T>::const_reference operator[](IndexType idx) const
    {
        return Property<T>::operator[](idx);
    }
};

//! A halfedge data structure for polygonal meshes.
class SurfaceMesh
{
public:
    //! \name Iterator Types
    //!@{

    //! An iterator class to iterate linearly over all vertices
    class VertexIterator
    {
    public:
        //! Default constructor
        VertexIterator(Vertex v = Vertex(), const SurfaceMesh* m = nullptr)
            : handle_(v), mesh_(m)
        {
            if (mesh_ && mesh_->has_garbage())
                while (mesh_->is_valid(handle_) && mesh_->is_deleted(handle_))
                    ++handle_.idx_;
        }

        //! get the vertex the iterator refers to
        Vertex operator*() const { return handle_; }

        //! are two iterators equal?
        bool operator==(const VertexIterator& rhs) const
        {
            return (handle_ == rhs.handle_);
        }

        //! are two iterators different?
        bool operator!=(const VertexIterator& rhs) const
        {
            return !operator==(rhs);
        }

        //! pre-increment iterator
        VertexIterator& operator++()
        {
            ++handle_.idx_;
            assert(mesh_);
            while (mesh_->has_garbage() && mesh_->is_valid(handle_) &&
                   mesh_->is_deleted(handle_))
                ++handle_.idx_;
            return *this;
        }

        //! post-increment iterator
        VertexIterator operator++(int)
        {
            VertexIterator tmp = *this;
            ++(*this);
            return tmp;
        }

        //! pre-decrement iterator
        VertexIterator& operator--()
        {
            --handle_.idx_;
            assert(mesh_);
            while (mesh_->has_garbage() && mesh_->is_valid(handle_) &&
                   mesh_->is_deleted(handle_))
                --handle_.idx_;
            return *this;
        }

    private:
        Vertex handle_;
        const SurfaceMesh* mesh_;
    };

    //! this class iterates linearly over all halfedges
    //! \sa halfedges_begin(), halfedges_end()
    //! \sa VertexIterator, EdgeIterator, FaceIterator
    class HalfedgeIterator
    {
    public:
        //! Default constructor
        HalfedgeIterator(Halfedge h = Halfedge(),
                         const SurfaceMesh* mesh = nullptr)
            : handle_(h), mesh_(mesh)
        {
            if (mesh_ && mesh_->has_garbage())
                while (mesh_->is_valid(handle_) && mesh_->is_deleted(handle_))
                    ++handle_.idx_;
        }

        //! get the halfedge the iterator refers to
        Halfedge operator*() const { return handle_; }

        //! are two iterators equal?
        bool operator==(const HalfedgeIterator& rhs) const
        {
            return (handle_ == rhs.handle_);
        }

        //! are two iterators different?
        bool operator!=(const HalfedgeIterator& rhs) const
        {
            return !operator==(rhs);
        }

        //! pre-increment iterator
        HalfedgeIterator& operator++()
        {
            ++handle_.idx_;
            assert(mesh_);
            while (mesh_->has_garbage() && mesh_->is_valid(handle_) &&
                   mesh_->is_deleted(handle_))
                ++handle_.idx_;
            return *this;
        }

        //! post-increment iterator
        HalfedgeIterator operator++(int)
        {
            HalfedgeIterator tmp = *this;
            ++(*this);
            return tmp;
        }

        //! pre-decrement iterator
        HalfedgeIterator& operator--()
        {
            --handle_.idx_;
            assert(mesh_);
            while (mesh_->has_garbage() && mesh_->is_valid(handle_) &&
                   mesh_->is_deleted(handle_))
                --handle_.idx_;
            return *this;
        }

    private:
        Halfedge handle_;
        const SurfaceMesh* mesh_;
    };

    //! this class iterates linearly over all edges
    //! \sa edges_begin(), edges_end()
    //! \sa VertexIterator, HalfedgeIterator, FaceIterator
    class EdgeIterator
    {
    public:
        //! Default constructor
        EdgeIterator(Edge e = Edge(), const SurfaceMesh* mesh = nullptr)
            : handle_(e), mesh_(mesh)
        {
            if (mesh_ && mesh_->has_garbage())
                while (mesh_->is_valid(handle_) && mesh_->is_deleted(handle_))
                    ++handle_.idx_;
        }

        //! get the edge the iterator refers to
        Edge operator*() const { return handle_; }

        //! are two iterators equal?
        bool operator==(const EdgeIterator& rhs) const
        {
            return (handle_ == rhs.handle_);
        }

        //! are two iterators different?
        bool operator!=(const EdgeIterator& rhs) const
        {
            return !operator==(rhs);
        }

        //! pre-increment iterator
        EdgeIterator& operator++()
        {
            ++handle_.idx_;
            assert(mesh_);
            while (mesh_->has_garbage() && mesh_->is_valid(handle_) &&
                   mesh_->is_deleted(handle_))
                ++handle_.idx_;
            return *this;
        }

        //! post-increment iterator
        EdgeIterator operator++(int)
        {
            EdgeIterator tmp = *this;
            ++(*this);
            return tmp;
        }

        //! pre-decrement iterator
        EdgeIterator& operator--()
        {
            --handle_.idx_;
            assert(mesh_);
            while (mesh_->has_garbage() && mesh_->is_valid(handle_) &&
                   mesh_->is_deleted(handle_))
                --handle_.idx_;
            return *this;
        }

    private:
        Edge handle_;
        const SurfaceMesh* mesh_;
    };

    //! this class iterates linearly over all faces
    //! \sa faces_begin(), faces_end()
    //! \sa VertexIterator, HalfedgeIterator, EdgeIterator
    class FaceIterator
    {
    public:
        //! Default constructor
        FaceIterator(Face f = Face(), const SurfaceMesh* m = nullptr)
            : handle_(f), mesh_(m)
        {
            if (mesh_ && mesh_->has_garbage())
                while (mesh_->is_valid(handle_) && mesh_->is_deleted(handle_))
                    ++handle_.idx_;
        }

        //! get the face the iterator refers to
        Face operator*() const { return handle_; }

        //! are two iterators equal?
        bool operator==(const FaceIterator& rhs) const
        {
            return (handle_ == rhs.handle_);
        }

        //! are two iterators different?
        bool operator!=(const FaceIterator& rhs) const
        {
            return !operator==(rhs);
        }

        //! pre-increment iterator
        FaceIterator& operator++()
        {
            ++handle_.idx_;
            assert(mesh_);
            while (mesh_->has_garbage() && mesh_->is_valid(handle_) &&
                   mesh_->is_deleted(handle_))
                ++handle_.idx_;
            return *this;
        }

        //! post-increment iterator
        FaceIterator operator++(int)
        {
            FaceIterator tmp = *this;
            ++(*this);
            return tmp;
        }

        //! pre-decrement iterator
        FaceIterator& operator--()
        {
            --handle_.idx_;
            assert(mesh_);
            while (mesh_->has_garbage() && mesh_->is_valid(handle_) &&
                   mesh_->is_deleted(handle_))
                --handle_.idx_;
            return *this;
        }

    private:
        Face handle_;
        const SurfaceMesh* mesh_;
    };

    //!@}
    //! \name Container Types
    //!@{

    //! helper class for iterating through all vertices using range-based
    //! for-loops.
    class VertexContainer
    {
    public:
        VertexContainer(VertexIterator begin, VertexIterator end)
            : begin_(begin), end_(end)
        {
        }
        VertexIterator begin() const { return begin_; }
        VertexIterator end() const { return end_; }

    private:
        VertexIterator begin_, end_;
    };

    //! helper class for iterating through all halfedges using range-based
    //! for-loops. \sa halfedges()
    class HalfedgeContainer
    {
    public:
        HalfedgeContainer(HalfedgeIterator begin, HalfedgeIterator end)
            : begin_(begin), end_(end)
        {
        }
        HalfedgeIterator begin() const { return begin_; }
        HalfedgeIterator end() const { return end_; }

    private:
        HalfedgeIterator begin_, end_;
    };

    //! helper class for iterating through all edges using range-based
    //! for-loops. \sa edges()
    class EdgeContainer
    {
    public:
        EdgeContainer(EdgeIterator begin, EdgeIterator end)
            : begin_(begin), end_(end)
        {
        }
        EdgeIterator begin() const { return begin_; }
        EdgeIterator end() const { return end_; }

    private:
        EdgeIterator begin_, end_;
    };

    //! helper class for iterating through all faces using range-based
    //! for-loops. \sa faces()
    class FaceContainer
    {
    public:
        FaceContainer(FaceIterator begin, FaceIterator end)
            : begin_(begin), end_(end)
        {
        }
        FaceIterator begin() const { return begin_; }
        FaceIterator end() const { return end_; }

    private:
        FaceIterator begin_, end_;
    };

    //!@}
    //! \name Circulator Types
    //!@{

    //! this class circulates through all one-ring neighbors of a vertex.
    //! it also acts as a container-concept for C++11 range-based for loops.
    //! \sa HalfedgeAroundVertexCirculator, vertices(Vertex)
    class VertexAroundVertexCirculator
    {
    public:
        //! default constructor
        VertexAroundVertexCirculator(const SurfaceMesh* mesh = nullptr,
                                     Vertex v = Vertex())
            : mesh_(mesh), is_active_(true)
        {
            if (mesh_)
                halfedge_ = mesh_->halfedge(v);
        }

        //! are two circulators equal?
        bool operator==(const VertexAroundVertexCirculator& rhs) const
        {
            assert(mesh_);
            assert(mesh_ == rhs.mesh_);
            return (is_active_ && (halfedge_ == rhs.halfedge_));
        }

        //! are two circulators different?
        bool operator!=(const VertexAroundVertexCirculator& rhs) const
        {
            return !operator==(rhs);
        }

        //! pre-increment (rotate couter-clockwise)
        VertexAroundVertexCirculator& operator++()
        {
            assert(mesh_);
            halfedge_ = mesh_->ccw_rotated_halfedge(halfedge_);
            is_active_ = true;
            return *this;
        }

        //! pre-decrement (rotate clockwise)
        VertexAroundVertexCirculator& operator--()
        {
            assert(mesh_);
            halfedge_ = mesh_->cw_rotated_halfedge(halfedge_);
            return *this;
        }

        //! get the vertex the circulator refers to
        Vertex operator*() const
        {
            assert(mesh_);
            return mesh_->to_vertex(halfedge_);
        }

        //! cast to bool: true if vertex is not isolated
        operator bool() const { return halfedge_.is_valid(); }

        //! return current halfedge
        Halfedge halfedge() const { return halfedge_; }

        // helper for C++11 range-based for-loops
        VertexAroundVertexCirculator& begin()
        {
            is_active_ = !halfedge_.is_valid();
            return *this;
        }
        // helper for C++11 range-based for-loops
        VertexAroundVertexCirculator& end()
        {
            is_active_ = true;
            return *this;
        }

    private:
        const SurfaceMesh* mesh_;
        Halfedge halfedge_;
        bool is_active_; // helper for C++11 range-based for-loops
    };

    //! this class circulates through all outgoing halfedges of a vertex.
    //! it also acts as a container-concept for C++11 range-based for loops.
    //! \sa VertexAroundVertexCirculator, halfedges(Vertex)
    class HalfedgeAroundVertexCirculator
    {
    public:
        //! default constructor
        HalfedgeAroundVertexCirculator(const SurfaceMesh* mesh = nullptr,
                                       Vertex v = Vertex())
            : mesh_(mesh), is_active_(true)
        {
            if (mesh_)
                halfedge_ = mesh_->halfedge(v);
        }

        //! are two circulators equal?
        bool operator==(const HalfedgeAroundVertexCirculator& rhs) const
        {
            assert(mesh_);
            assert(mesh_ == rhs.mesh_);
            return (is_active_ && (halfedge_ == rhs.halfedge_));
        }

        //! are two circulators different?
        bool operator!=(const HalfedgeAroundVertexCirculator& rhs) const
        {
            return !operator==(rhs);
        }

        //! pre-increment (rotate couter-clockwise)
        HalfedgeAroundVertexCirculator& operator++()
        {
            assert(mesh_);
            halfedge_ = mesh_->ccw_rotated_halfedge(halfedge_);
            is_active_ = true;
            return *this;
        }

        //! pre-decrement (rotate clockwise)
        HalfedgeAroundVertexCirculator& operator--()
        {
            assert(mesh_);
            halfedge_ = mesh_->cw_rotated_halfedge(halfedge_);
            return *this;
        }

        //! get the halfedge the circulator refers to
        Halfedge operator*() const { return halfedge_; }

        //! cast to bool: true if vertex is not isolated
        operator bool() const { return halfedge_.is_valid(); }

        // helper for C++11 range-based for-loops
        HalfedgeAroundVertexCirculator& begin()
        {
            is_active_ = !halfedge_.is_valid();
            return *this;
        }
        // helper for C++11 range-based for-loops
        HalfedgeAroundVertexCirculator& end()
        {
            is_active_ = true;
            return *this;
        }

    private:
        const SurfaceMesh* mesh_;
        Halfedge halfedge_;
        bool is_active_; // helper for C++11 range-based for-loops
    };

    //! this class circulates through all incident faces of a vertex.
    //! it also acts as a container-concept for C++11 range-based for loops.
    //! \sa VertexAroundVertexCirculator, HalfedgeAroundVertexCirculator, faces(Vertex)
    class FaceAroundVertexCirculator
    {
    public:
        //! construct with mesh and vertex (vertex should not be isolated!)
        FaceAroundVertexCirculator(const SurfaceMesh* m = nullptr,
                                   Vertex v = Vertex())
            : mesh_(m), is_active_(true)
        {
            if (mesh_)
            {
                halfedge_ = mesh_->halfedge(v);
                if (halfedge_.is_valid() && mesh_->is_boundary(halfedge_))
                    operator++();
            }
        }

        //! are two circulators equal?
        bool operator==(const FaceAroundVertexCirculator& rhs) const
        {
            assert(mesh_);
            assert(mesh_ == rhs.mesh_);
            return (is_active_ && (halfedge_ == rhs.halfedge_));
        }

        //! are two circulators different?
        bool operator!=(const FaceAroundVertexCirculator& rhs) const
        {
            return !operator==(rhs);
        }

        //! pre-increment (rotates counter-clockwise)
        FaceAroundVertexCirculator& operator++()
        {
            assert(mesh_ && halfedge_.is_valid());
            do
            {
                halfedge_ = mesh_->ccw_rotated_halfedge(halfedge_);
            } while (mesh_->is_boundary(halfedge_));
            is_active_ = true;
            return *this;
        }

        //! pre-decrement (rotate clockwise)
        FaceAroundVertexCirculator& operator--()
        {
            assert(mesh_ && halfedge_.is_valid());
            do
                halfedge_ = mesh_->cw_rotated_halfedge(halfedge_);
            while (mesh_->is_boundary(halfedge_));
            return *this;
        }

        //! get the face the circulator refers to
        Face operator*() const
        {
            assert(mesh_ && halfedge_.is_valid());
            return mesh_->face(halfedge_);
        }

        //! cast to bool: true if vertex is not isolated
        operator bool() const { return halfedge_.is_valid(); }

        // helper for C++11 range-based for-loops
        FaceAroundVertexCirculator& begin()
        {
            is_active_ = !halfedge_.is_valid();
            return *this;
        }
        // helper for C++11 range-based for-loops
        FaceAroundVertexCirculator& end()
        {
            is_active_ = true;
            return *this;
        }

    private:
        const SurfaceMesh* mesh_;
        Halfedge halfedge_;
        bool is_active_; // helper for C++11 range-based for-loops
    };

    //! this class circulates through the vertices of a face.
    //! it also acts as a container-concept for C++11 range-based for loops.
    //! \sa HalfedgeAroundFaceCirculator, vertices(Face)
    class VertexAroundFaceCirculator
    {
    public:
        //! default constructor
        VertexAroundFaceCirculator(const SurfaceMesh* m = nullptr,
                                   Face f = Face())
            : mesh_(m), is_active_(true)
        {
            if (mesh_)
                halfedge_ = mesh_->halfedge(f);
        }

        //! are two circulators equal?
        bool operator==(const VertexAroundFaceCirculator& rhs) const
        {
            assert(mesh_);
            assert(mesh_ == rhs.mesh_);
            return (is_active_ && (halfedge_ == rhs.halfedge_));
        }

        //! are two circulators different?
        bool operator!=(const VertexAroundFaceCirculator& rhs) const
        {
            return !operator==(rhs);
        }

        //! pre-increment (rotates counter-clockwise)
        VertexAroundFaceCirculator& operator++()
        {
            assert(mesh_ && halfedge_.is_valid());
            halfedge_ = mesh_->next_halfedge(halfedge_);
            is_active_ = true;
            return *this;
        }

        //! pre-decrement (rotates clockwise)
        VertexAroundFaceCirculator& operator--()
        {
            assert(mesh_ && halfedge_.is_valid());
            halfedge_ = mesh_->prev_halfedge(halfedge_);
            return *this;
        }

        //! get the vertex the circulator refers to
        Vertex operator*() const
        {
            assert(mesh_ && halfedge_.is_valid());
            return mesh_->to_vertex(halfedge_);
        }

        // helper for C++11 range-based for-loops
        VertexAroundFaceCirculator& begin()
        {
            is_active_ = false;
            return *this;
        }
        // helper for C++11 range-based for-loops
        VertexAroundFaceCirculator& end()
        {
            is_active_ = true;
            return *this;
        }

    private:
        const SurfaceMesh* mesh_;
        Halfedge halfedge_;
        bool is_active_; // helper for C++11 range-based for-loops
    };

    //! this class circulates through all halfedges of a face.
    //! it also acts as a container-concept for C++11 range-based for loops.
    //! \sa VertexAroundFaceCirculator, halfedges(Face)
    class HalfedgeAroundFaceCirculator
    {
    public:
        //! default constructur
        HalfedgeAroundFaceCirculator(const SurfaceMesh* m = nullptr,
                                     Face f = Face())
            : mesh_(m), is_active_(true)
        {
            if (mesh_)
                halfedge_ = mesh_->halfedge(f);
        }

        //! are two circulators equal?
        bool operator==(const HalfedgeAroundFaceCirculator& rhs) const
        {
            assert(mesh_);
            assert(mesh_ == rhs.mesh_);
            return (is_active_ && (halfedge_ == rhs.halfedge_));
        }

        //! are two circulators different?
        bool operator!=(const HalfedgeAroundFaceCirculator& rhs) const
        {
            return !operator==(rhs);
        }

        //! pre-increment (rotates counter-clockwise)
        HalfedgeAroundFaceCirculator& operator++()
        {
            assert(mesh_ && halfedge_.is_valid());
            halfedge_ = mesh_->next_halfedge(halfedge_);
            is_active_ = true;
            return *this;
        }

        //! pre-decrement (rotates clockwise)
        HalfedgeAroundFaceCirculator& operator--()
        {
            assert(mesh_ && halfedge_.is_valid());
            halfedge_ = mesh_->prev_halfedge(halfedge_);
            return *this;
        }

        //! get the halfedge the circulator refers to
        Halfedge operator*() const { return halfedge_; }

        // helper for C++11 range-based for-loops
        HalfedgeAroundFaceCirculator& begin()
        {
            is_active_ = false;
            return *this;
        }
        // helper for C++11 range-based for-loops
        HalfedgeAroundFaceCirculator& end()
        {
            is_active_ = true;
            return *this;
        }

    private:
        const SurfaceMesh* mesh_;
        Halfedge halfedge_;
        bool is_active_; // helper for C++11 range-based for-loops
    };

    //!@}
    //! \name Construction, destruction, assignment
    //!@{

    //! default constructor
    SurfaceMesh();

    //! destructor
    ~SurfaceMesh();

    //! copy constructor: copies \p rhs to \p *this. performs a deep copy of all
    //! properties.
    SurfaceMesh(const SurfaceMesh& rhs) { operator=(rhs); }

    //! assign \p rhs to \p *this. performs a deep copy of all properties.
    SurfaceMesh& operator=(const SurfaceMesh& rhs);

    //! assign \p rhs to \p *this. does not copy custom properties.
    SurfaceMesh& assign(const SurfaceMesh& rhs);

    //!@}
    //! \name File IO
    //!@{

    //! \brief Read mesh from file \p filename controlled by \p flags
    //! \details File extension determines file type. Supported formats and
    //! vertex attributes (a=ASCII, b=binary):
    //!
    //! Format | ASCII | Binary | Normals | Colors | Texcoords
    //! -------|-------|--------|---------|--------|----------
    //! OFF    | yes   | yes    | a / b   | a      | a / b
    //! OBJ    | yes   | no     | a       | no     | no
    //! STL    | yes   | yes    | no      | no     | no
    //! PLY    | yes   | yes    | no      | no     | no
    //! PMP    | no    | yes    | no      | no     | no
    //! XYZ    | yes   | no     | a       | no     | no
    //! AGI    | yes   | no     | a       | a      | no
    //!
    //! In addition, the OBJ and PMP formats support reading per-halfedge
    //! texture coordinates.
    bool read(const std::string& filename, const IOFlags& flags = IOFlags());

    //! \brief Write mesh to file \p filename controlled by \p flags
    //! \details File extension determines file type. Supported formats and
    //! vertex attributes (a=ASCII, b=binary):
    //!
    //! Format | ASCII | Binary | Normals | Colors | Texcoords
    //! -------|-------|--------|---------|--------|----------
    //! OFF    | yes   | yes    | a       | a      | a
    //! OBJ    | yes   | no     | a       | no     | no
    //! STL    | yes   | no     | no      | no     | no
    //! PLY    | yes   | yes    | no      | no     | no
    //! PMP    | no    | yes    | no      | no     | no
    //! XYZ    | yes   | no     | a       | no     | no
    //!
    //! In addition, the OBJ and PMP formats support writing per-halfedge
    //! texture coordinates.
    bool write(const std::string& filename,
               const IOFlags& flags = IOFlags()) const;

    //!@}
    //! \name Add new elements by hand
    //!@{

    //! add a new vertex with position \p p
    Vertex add_vertex(const Point& p);

    //! \brief Add a new face with vertex list \p vertices
    //! \throw TopologyException in case a topological error occurs.
    //! \sa add_triangle, add_quad
    Face add_face(const std::vector<Vertex>& vertices);

    //! add a new triangle connecting vertices \p v0, \p v1, \p v2
    //! \sa add_face, add_quad
    Face add_triangle(Vertex v0, Vertex v1, Vertex v2);

    //! add a new quad connecting vertices \p v0, \p v1, \p v2, \p v3
    //! \sa add_triangle, add_face
    Face add_quad(Vertex v0, Vertex v1, Vertex v2, Vertex v3);

    //!@}
    //! \name Memory Management
    //!@{

    //! returns number of (deleted and valid) vertices in the mesh
    size_t vertices_size() const { return vprops_.size(); }

    //! returns number of (deleted and valid) halfedges in the mesh
    size_t halfedges_size() const { return hprops_.size(); }

    //! returns number of (deleted and valid) edges in the mesh
    size_t edges_size() const { return eprops_.size(); }

    //! returns number of (deleted and valid) faces in the mesh
    size_t faces_size() const { return fprops_.size(); }

    //! returns number of vertices in the mesh
    size_t n_vertices() const { return vertices_size() - deleted_vertices_; }

    //! returns number of halfedge in the mesh
    size_t n_halfedges() const { return halfedges_size() - 2 * deleted_edges_; }

    //! returns number of edges in the mesh
    size_t n_edges() const { return edges_size() - deleted_edges_; }

    //! returns number of faces in the mesh
    size_t n_faces() const { return faces_size() - deleted_faces_; }

    //! returns true if the mesh is empty, i.e., has no vertices
    bool is_empty() const { return n_vertices() == 0; }

    //! clear mesh: remove all vertices, edges, faces
    void clear();

    //! remove unused memory from vectors
    void free_memory();

    //! reserve memory (mainly used in file readers)
    void reserve(size_t nvertices, size_t nedges, size_t nfaces);

    //! remove deleted elements
    void garbage_collection();

    //! returns whether vertex \p v is deleted
    //! \sa garbage_collection()
    bool is_deleted(Vertex v) const { return vdeleted_[v]; }

    //! returns whether halfedge \p h is deleted
    //! \sa garbage_collection()
    bool is_deleted(Halfedge h) const { return edeleted_[edge(h)]; }

    //! returns whether edge \p e is deleted
    //! \sa garbage_collection()
    bool is_deleted(Edge e) const { return edeleted_[e]; }

    //! returns whether face \p f is deleted
    //! \sa garbage_collection()
    bool is_deleted(Face f) const { return fdeleted_[f]; }

    //! return whether vertex \p v is valid, i.e. the index is stores
    //! it within the array bounds.
    bool is_valid(Vertex v) const { return v.idx() < vertices_size(); }

    //! return whether halfedge \p h is valid, i.e. the index is stores it
    //! within the array bounds.
    bool is_valid(Halfedge h) const { return h.idx() < halfedges_size(); }

    //! return whether edge \p e is valid, i.e. the index is stores it within the array bounds.
    bool is_valid(Edge e) const { return e.idx() < edges_size(); }

    //! returns whether the face \p f is valid.
    bool is_valid(Face f) const { return f.idx() < faces_size(); }

    //!@}
    //! \name Low-level connectivity
    //!@{

    //! returns an outgoing halfedge of vertex \p v.
    //! if \p v is a boundary vertex this will be a boundary halfedge.
    Halfedge halfedge(Vertex v) const { return vconn_[v].halfedge_; }

    //! set the outgoing halfedge of vertex \p v to \p h
    void set_halfedge(Vertex v, Halfedge h) { vconn_[v].halfedge_ = h; }

    //! returns whether \p v is a boundary vertex
    bool is_boundary(Vertex v) const
    {
        Halfedge h(halfedge(v));
        return (!(h.is_valid() && face(h).is_valid()));
    }

    //! returns whether \p v is isolated, i.e., not incident to any edge
    bool is_isolated(Vertex v) const { return !halfedge(v).is_valid(); }

    //! returns whether \p v is a manifold vertex (not incident to several patches)
    bool is_manifold(Vertex v) const
    {
        // The vertex is non-manifold if more than one gap exists, i.e.
        // more than one outgoing boundary halfedge.
        int n(0);
        HalfedgeAroundVertexCirculator hit = halfedges(v), hend = hit;
        if (hit)
            do
            {
                if (is_boundary(*hit))
                    ++n;
            } while (++hit != hend);
        return n < 2;
    }

    //! returns the vertex the halfedge \p h points to
    inline Vertex to_vertex(Halfedge h) const { return hconn_[h].vertex_; }

    //! returns the vertex the halfedge \p h emanates from
    inline Vertex from_vertex(Halfedge h) const
    {
        return to_vertex(opposite_halfedge(h));
    }

    //! sets the vertex the halfedge \p h points to to \p v
    inline void set_vertex(Halfedge h, Vertex v) { hconn_[h].vertex_ = v; }

    //! returns the face incident to halfedge \p h
    Face face(Halfedge h) const { return hconn_[h].face_; }

    //! sets the incident face to halfedge \p h to \p f
    void set_face(Halfedge h, Face f) { hconn_[h].face_ = f; }

    //! returns the next halfedge within the incident face
    inline Halfedge next_halfedge(Halfedge h) const
    {
        return hconn_[h].next_halfedge_;
    }

    //! sets the next halfedge of \p h within the face to \p nh
    inline void set_next_halfedge(Halfedge h, Halfedge nh)
    {
        hconn_[h].next_halfedge_ = nh;
        hconn_[nh].prev_halfedge_ = h;
    }

    //! sets the previous halfedge of \p h and the next halfedge of \p ph to \p nh
    inline void set_prev_halfedge(Halfedge h, Halfedge ph)
    {
        hconn_[h].prev_halfedge_ = ph;
        hconn_[ph].next_halfedge_ = h;
    }

    //! returns the previous halfedge within the incident face
    inline Halfedge prev_halfedge(Halfedge h) const
    {
        return hconn_[h].prev_halfedge_;
    }

    //! returns the opposite halfedge of \p h
    inline Halfedge opposite_halfedge(Halfedge h) const
    {
        return Halfedge((h.idx() & 1) ? h.idx() - 1 : h.idx() + 1);
    }

    //! returns the halfedge that is rotated counter-clockwise around the
    //! start vertex of \p h. it is the opposite halfedge of the previous
    //! halfedge of \p h.
    inline Halfedge ccw_rotated_halfedge(Halfedge h) const
    {
        return opposite_halfedge(prev_halfedge(h));
    }

    //! returns the halfedge that is rotated clockwise around the start
    //! vertex of \p h. it is the next halfedge of the opposite halfedge of
    //! \p h.
    inline Halfedge cw_rotated_halfedge(Halfedge h) const
    {
        return next_halfedge(opposite_halfedge(h));
    }

    //! return the edge that contains halfedge \p h as one of its two
    //! halfedges.
    inline Edge edge(Halfedge h) const { return Edge(h.idx() >> 1); }

    //! returns whether h is a boundary halfege, i.e., if its face does not exist.
    inline bool is_boundary(Halfedge h) const { return !face(h).is_valid(); }

    //! returns the \p i'th halfedge of edge \p e. \p i has to be 0 or 1.
    inline Halfedge halfedge(Edge e, unsigned int i) const
    {
        assert(i <= 1);
        return Halfedge((e.idx() << 1) + i);
    }

    //! returns the \p i'th vertex of edge \p e. \p i has to be 0 or 1.
    inline Vertex vertex(Edge e, unsigned int i) const
    {
        assert(i <= 1);
        return to_vertex(halfedge(e, i));
    }

    //! returns the face incident to the \p i'th halfedge of edge \p e. \p i has to be 0 or 1.
    Face face(Edge e, unsigned int i) const
    {
        assert(i <= 1);
        return face(halfedge(e, i));
    }

    //! returns whether \p e is a boundary edge, i.e., if one of its
    //! halfedges is a boundary halfedge.
    bool is_boundary(Edge e) const
    {
        return (is_boundary(halfedge(e, 0)) || is_boundary(halfedge(e, 1)));
    }

    //! returns a halfedge of face \p f
    Halfedge halfedge(Face f) const { return fconn_[f].halfedge_; }

    //! sets the halfedge of face \p f to \p h
    void set_halfedge(Face f, Halfedge h) { fconn_[f].halfedge_ = h; }

    //! returns whether \p f is a boundary face, i.e., it one of its edges is a boundary edge.
    bool is_boundary(Face f) const
    {
        Halfedge h = halfedge(f);
        Halfedge hh = h;
        do
        {
            if (is_boundary(opposite_halfedge(h)))
                return true;
            h = next_halfedge(h);
        } while (h != hh);
        return false;
    }

    //!@}
    //! \name Property handling
    //!@{

    //! add a object property of type \p T with name \p name and default value \p t.
    //! fails if a property named \p name exists already, since the name has to
    //! be unique. in this case it returns an invalid property
    template <class T>
    ObjectProperty<T> add_object_property(const std::string& name,
                                          const T t = T())
    {
        return ObjectProperty<T>(oprops_.add<T>(name, t));
    }

    //! get the object property named \p name of type \p T. returns an invalid
    //! ObjectProperty if the property does not exist or if the type does not
    //! match.
    template <class T>
    ObjectProperty<T> get_object_property(const std::string& name) const
    {
        return ObjectProperty<T>(oprops_.get<T>(name));
    }

    //! if a object property of type \p T with name \p name exists, it is
    //! returned.  otherwise this property is added (with default value \p t)
    template <class T>
    ObjectProperty<T> object_property(const std::string& name, const T t = T())
    {
        return ObjectProperty<T>(oprops_.get_or_add<T>(name, t));
    }

    //! remove the object property \p p
    template <class T>
    void remove_object_property(ObjectProperty<T>& p)
    {
        oprops_.remove(p);
    }

    //! get the type_info \p T of face property named \p name. returns an
    //! typeid(void) if the property does not exist or if the type does not
    //! match.
    const std::type_info& get_object_propertyType(const std::string& name)
    {
        return oprops_.get_type(name);
    }

    //! returns the names of all face properties
    std::vector<std::string> object_properties() const
    {
        return oprops_.properties();
    }

    //! add a vertex property of type \p T with name \p name and default
    //! value \p t. fails if a property named \p name exists already,
    //! since the name has to be unique. in this case it returns an
    //! invalid property
    template <class T>
    VertexProperty<T> add_vertex_property(const std::string& name,
                                          const T t = T())
    {
        return VertexProperty<T>(vprops_.add<T>(name, t));
    }

    //! get the vertex property named \p name of type \p T. returns an
    //! invalid VertexProperty if the property does not exist or if the
    //! type does not match.
    template <class T>
    VertexProperty<T> get_vertex_property(const std::string& name) const
    {
        return VertexProperty<T>(vprops_.get<T>(name));
    }

    //! if a vertex property of type \p T with name \p name exists, it is
    //! returned. otherwise this property is added (with default value \c
    //! t)
    template <class T>
    VertexProperty<T> vertex_property(const std::string& name, const T t = T())
    {
        return VertexProperty<T>(vprops_.get_or_add<T>(name, t));
    }

    //! remove the vertex property \p p
    template <class T>
    void remove_vertex_property(VertexProperty<T>& p)
    {
        vprops_.remove(p);
    }

    //! does the mesh have a vertex property with name \p name?
    bool has_vertex_property(const std::string& name) const
    {
        return vprops_.exists(name);
    }

    //! add a halfedge property of type \p T with name \p name and default
    //! value \p t.  fails if a property named \p name exists already,
    //! since the name has to be unique. in this case it returns an
    //! invalid property.
    template <class T>
    HalfedgeProperty<T> add_halfedge_property(const std::string& name,
                                              const T t = T())
    {
        return HalfedgeProperty<T>(hprops_.add<T>(name, t));
    }

    //! add a edge property of type \p T with name \p name and default
    //! value \p t.  fails if a property named \p name exists already,
    //! since the name has to be unique.  in this case it returns an
    //! invalid property.
    template <class T>
    EdgeProperty<T> add_edge_property(const std::string& name, const T t = T())
    {
        return EdgeProperty<T>(eprops_.add<T>(name, t));
    }

    //! get the halfedge property named \p name of type \p T. returns an
    //! invalid VertexProperty if the property does not exist or if the
    //! type does not match.
    template <class T>
    HalfedgeProperty<T> get_halfedge_property(const std::string& name) const
    {
        return HalfedgeProperty<T>(hprops_.get<T>(name));
    }

    //! get the edge property named \p name of type \p T. returns an
    //! invalid VertexProperty if the property does not exist or if the
    //! type does not match.
    template <class T>
    EdgeProperty<T> get_edge_property(const std::string& name) const
    {
        return EdgeProperty<T>(eprops_.get<T>(name));
    }

    //! if a halfedge property of type \p T with name \p name exists, it is
    //! returned.  otherwise this property is added (with default value \c
    //! t)
    template <class T>
    HalfedgeProperty<T> halfedge_property(const std::string& name,
                                          const T t = T())
    {
        return HalfedgeProperty<T>(hprops_.get_or_add<T>(name, t));
    }

    //! if an edge property of type \p T with name \p name exists, it is
    //! returned.  otherwise this property is added (with default value \c
    //! t)
    template <class T>
    EdgeProperty<T> edge_property(const std::string& name, const T t = T())
    {
        return EdgeProperty<T>(eprops_.get_or_add<T>(name, t));
    }

    //! remove the halfedge property \p p
    template <class T>
    void remove_halfedge_property(HalfedgeProperty<T>& p)
    {
        hprops_.remove(p);
    }

    //! does the mesh have a halfedge property with name \p name?
    bool has_halfedge_property(const std::string& name) const
    {
        return hprops_.exists(name);
    }

    //! remove the edge property \p p
    template <class T>
    void remove_edge_property(EdgeProperty<T>& p)
    {
        eprops_.remove(p);
    }

    //! does the mesh have an edge property with name \p name?
    bool has_edge_property(const std::string& name) const
    {
        return eprops_.exists(name);
    }

    //! get the type_info \p T of halfedge property named \p name. returns an
    //! typeid(void) if the property does not exist or if the type does not
    //! match.
    const std::type_info& get_halfedge_property_type(const std::string& name)
    {
        return hprops_.get_type(name);
    }

    //! get the type_info \p T of vertex property named \p name. returns an
    //! typeid(void) if the property does not exist or if the type does not
    //! match.
    const std::type_info& get_vertex_property_type(const std::string& name)
    {
        return vprops_.get_type(name);
    }

    //! get the type_info \p T of edge property named \p name. returns an
    //! typeid(void) if the property does not exist or if the type does not
    //! match.
    const std::type_info& get_edge_property_type(const std::string& name)
    {
        return eprops_.get_type(name);
    }

    //! returns the names of all vertex properties
    std::vector<std::string> vertex_properties() const
    {
        return vprops_.properties();
    }

    //! returns the names of all halfedge properties
    std::vector<std::string> halfedge_properties() const
    {
        return hprops_.properties();
    }

    //! returns the names of all edge properties
    std::vector<std::string> edge_properties() const
    {
        return eprops_.properties();
    }

    //! add a face property of type \p T with name \p name and default value \c
    //! t.  fails if a property named \p name exists already, since the name has
    //! to be unique.  in this case it returns an invalid property
    template <class T>
    FaceProperty<T> add_face_property(const std::string& name, const T t = T())
    {
        return FaceProperty<T>(fprops_.add<T>(name, t));
    }

    //! get the face property named \p name of type \p T. returns an invalid
    //! VertexProperty if the property does not exist or if the type does not
    //! match.
    template <class T>
    FaceProperty<T> get_face_property(const std::string& name) const
    {
        return FaceProperty<T>(fprops_.get<T>(name));
    }

    //! if a face property of type \p T with name \p name exists, it is
    //! returned.  otherwise this property is added (with default value \p t)
    template <class T>
    FaceProperty<T> face_property(const std::string& name, const T t = T())
    {
        return FaceProperty<T>(fprops_.get_or_add<T>(name, t));
    }

    //! remove the face property \p p
    template <class T>
    void remove_face_property(FaceProperty<T>& p)
    {
        fprops_.remove(p);
    }

    //! does the mesh have a face property with name \p name?
    bool has_face_property(const std::string& name) const
    {
        return fprops_.exists(name);
    }

    //! get the type_info \p T of face property named \p name . returns an
    //! typeid(void) if the property does not exist or if the type does not
    //! match.
    const std::type_info& get_face_property_type(const std::string& name)
    {
        return fprops_.get_type(name);
    }

    //! returns the names of all face properties
    std::vector<std::string> face_properties() const
    {
        return fprops_.properties();
    }

    //! prints the names of all properties
    void property_stats() const;

    //!@}
    //! \name Iterators and circulators
    //!@{

    //! returns start iterator for vertices
    VertexIterator vertices_begin() const
    {
        return VertexIterator(Vertex(0), this);
    }

    //! returns end iterator for vertices
    VertexIterator vertices_end() const
    {
        return VertexIterator(Vertex(vertices_size()), this);
    }

    //! returns vertex container for C++11 range-based for-loops
    VertexContainer vertices() const
    {
        return VertexContainer(vertices_begin(), vertices_end());
    }

    //! returns start iterator for halfedges
    HalfedgeIterator halfedges_begin() const
    {
        return HalfedgeIterator(Halfedge(0), this);
    }

    //! returns end iterator for halfedges
    HalfedgeIterator halfedges_end() const
    {
        return HalfedgeIterator(Halfedge(halfedges_size()), this);
    }

    //! returns halfedge container for C++11 range-based for-loops
    HalfedgeContainer halfedges() const
    {
        return HalfedgeContainer(halfedges_begin(), halfedges_end());
    }

    //! returns start iterator for edges
    EdgeIterator edges_begin() const { return EdgeIterator(Edge(0), this); }

    //! returns end iterator for edges
    EdgeIterator edges_end() const
    {
        return EdgeIterator(Edge(edges_size()), this);
    }

    //! returns edge container for C++11 range-based for-loops
    EdgeContainer edges() const
    {
        return EdgeContainer(edges_begin(), edges_end());
    }

    //! returns circulator for vertices around vertex \p v
    VertexAroundVertexCirculator vertices(Vertex v) const
    {
        return VertexAroundVertexCirculator(this, v);
    }

    //! returns circulator for outgoing halfedges around vertex \p v
    HalfedgeAroundVertexCirculator halfedges(Vertex v) const
    {
        return HalfedgeAroundVertexCirculator(this, v);
    }

    //! returns start iterator for faces
    FaceIterator faces_begin() const { return FaceIterator(Face(0), this); }

    //! returns end iterator for faces
    FaceIterator faces_end() const
    {
        return FaceIterator(Face(faces_size()), this);
    }

    //! returns face container for C++11 range-based for-loops
    FaceContainer faces() const
    {
        return FaceContainer(faces_begin(), faces_end());
    }

    //! returns circulator for faces around vertex \p v
    FaceAroundVertexCirculator faces(Vertex v) const
    {
        return FaceAroundVertexCirculator(this, v);
    }

    //! returns circulator for vertices of face \p f
    VertexAroundFaceCirculator vertices(Face f) const
    {
        return VertexAroundFaceCirculator(this, f);
    }

    //! returns circulator for halfedges of face \p f
    HalfedgeAroundFaceCirculator halfedges(Face f) const
    {
        return HalfedgeAroundFaceCirculator(this, f);
    }

    //!@}
    //! \name Higher-level Topological Operations
    //!@{

    //! Subdivide the edge \p e = (v0,v1) by splitting it into the two edge
    //! (v0,p) and (p,v1). Note that this function does not introduce any
    //! other edge or faces. It simply splits the edge. Returns halfedge that
    //! points to \p p.
    //! \sa insert_vertex(Edge, Vertex)
    //! \sa insert_vertex(Halfedge, Vertex)
    Halfedge insert_vertex(Edge e, const Point& p)
    {
        return insert_vertex(halfedge(e, 0), add_vertex(p));
    }

    //! Subdivide the edge \p e = (v0,v1) by splitting it into the two edge
    //! (v0,v) and (v,v1). Note that this function does not introduce any
    //! other edge or faces. It simply splits the edge. Returns halfedge
    //! that points to \p p. \sa insert_vertex(Edge, Point) \sa
    //! insert_vertex(Halfedge, Vertex)
    Halfedge insert_vertex(Edge e, Vertex v)
    {
        return insert_vertex(halfedge(e, 0), v);
    }

    //! Subdivide the edge \p e = (v0,v1) by splitting it into the two edge
    //! (v0,v) and (v,v1). Note that this function does not introduce any
    //! other edge or faces. It simply splits the edge. Returns halfedge
    //! that points to \p p.  \sa insert_vertex(Edge, Point) \sa
    //! insert_vertex(Edge, Vertex)
    Halfedge insert_vertex(Halfedge h0, Vertex v);

    //! find the halfedge from start to end
    Halfedge find_halfedge(Vertex start, Vertex end) const;

    //! find the edge (a,b)
    Edge find_edge(Vertex a, Vertex b) const;

    //! returns whether the mesh a triangle mesh. this function simply tests
    //! each face, and therefore is not very efficient.
    //! \sa trianglate(), triangulate(Face)
    bool is_triangle_mesh() const;

    //! returns whether the mesh a quad mesh. this function simply tests
    //! each face, and therefore is not very efficient.
    bool is_quad_mesh() const;

    //! triangulate the entire mesh, by calling triangulate(Face) for each face.
    //! \sa triangulate(Face)
    void triangulate();

    //! triangulate the face \p f.
    //! \sa triangulate()
    void triangulate(Face f);

    //! returns whether collapsing the halfedge \p v0v1 is topologically legal.
    //! \attention This function is only valid for triangle meshes.
    bool is_collapse_ok(Halfedge v0v1);

    //! Collapse the halfedge \p h by moving its start vertex into its target
    //! vertex. For non-boundary halfedges this function removes one vertex, three
    //! edges, and two faces. For boundary halfedges it removes one vertex, two
    //! edges and one face.
    //! \attention This function is only valid for triangle meshes.
    //! \attention Halfedge collapses might lead to invalid faces. Call
    //! is_collapse_ok(Halfedge) to be sure the collapse is legal.
    //! \attention The removed items are only marked as deleted. You have
    //! to call garbage_collection() to finally remove them.
    void collapse(Halfedge h);

    //! returns whether removing the edge \p e is topologically legal.
    bool is_removal_ok(Edge e);

    //! Remove edge and merge its two incident faces into one.
    //! This operation requires that the edge has two incident faces
    //! and that these two are not equal.
    bool remove_edge(Edge e);

    //! Split the face \p f by first adding point \p p to the mesh and then
    //! inserting edges between \p p and the vertices of \p f. For a triangle
    //! this is a standard one-to-three split.
    //! \sa split(Face, Vertex)
    Vertex split(Face f, const Point& p)
    {
        Vertex v = add_vertex(p);
        split(f, v);
        return v;
    }

    //! Split the face \p f by inserting edges between \p v and the vertices
    //! of \p f. For a triangle this is a standard one-to-three split.
    //! \sa split(Face, const Point&)
    void split(Face f, Vertex v);

    //! Split the edge \p e by first adding point \p p to the mesh and then
    //! connecting it to the two vertices of the adjacent triangles that are
    //! opposite to edge \p e. Returns the halfedge pointing to \p p that is
    //! created by splitting the existing edge \p e.
    //!
    //! \attention This function is only valid for triangle meshes.
    //! \sa split(Edge, Vertex)
    Halfedge split(Edge e, const Point& p) { return split(e, add_vertex(p)); }

    //! Split the edge \p e by connecting vertex \p v it to the two
    //! vertices of the adjacent triangles that are opposite to edge \c
    //! e. Returns the halfedge pointing to \p v that is created by splitting
    //! the existing edge \p e.
    //!
    //! \attention This function is only valid for triangle meshes.
    //! \sa split(Edge, Point)
    Halfedge split(Edge e, Vertex v);

    //! insert edge between the to-vertices v0 of h0 and v1 of h1.
    //! returns the new halfedge from v0 to v1.
    //! \attention h0 and h1 have to belong to the same face
    Halfedge insert_edge(Halfedge h0, Halfedge h1);

    //! Check whether flipping edge \p e is topologically
    //! \attention This function is only valid for triangle meshes.
    //! \sa flip(Edge)
    bool is_flip_ok(Edge e) const;

    //! Flip the edge \p e . Removes the edge \p e and add an edge between the
    //! two vertices opposite to edge \p e of the two incident triangles.
    //! \attention This function is only valid for triangle meshes.
    //! \attention Flipping an edge may result in a non-manifold mesh, hence check
    //! for yourself whether this operation is allowed or not!
    //! \sa is_flip_ok()
    void flip(Edge e);

    //! returns the valence (number of incident edges or neighboring
    //! vertices) of vertex \p v.
    size_t valence(Vertex v) const;

    //! returns the valence of face \p f (its number of vertices)
    size_t valence(Face f) const;

    //! deletes the vertex \p v from the mesh
    void delete_vertex(Vertex v);

    //! deletes the edge \p e from the mesh
    void delete_edge(Edge e);

    //! deletes the face \p f from the mesh
    void delete_face(Face f);

    //!@}
    //! \name Geometry-related Functions
    //!@{

    //! position of a vertex (read only)
    const Point& position(Vertex v) const { return vpoint_[v]; }

    //! position of a vertex
    Point& position(Vertex v) { return vpoint_[v]; }

    //! vector of point positions, re-implemented from \p GeometryObject
    std::vector<Point>& positions() { return vpoint_.vector(); }

    //! compute the bounding box of the object
    BoundingBox bounds()
    {
        BoundingBox bb;
        for (auto p : positions())
            bb += p;
        return bb;
    }

    //! compute the length of edge \p e.
    Scalar edge_length(Edge e) const
    {
        return norm(vpoint_[vertex(e, 0)] - vpoint_[vertex(e, 1)]);
    }

    //!@}

private:
    //! \name Connectivity Types
    //!@{

    //! This type stores the vertex connectivity
    struct VertexConnectivity
    {
        //! an outgoing halfedge per vertex (it will be a boundary halfedge
        //! for boundary vertices)
        Halfedge halfedge_;
    };

    //! This type stores the halfedge connectivity
    struct HalfedgeConnectivity
    {
        Face face_;              //!< face incident to halfedge
        Vertex vertex_;          //!< vertex the halfedge points to
        Halfedge next_halfedge_; //!< next halfedge
        Halfedge prev_halfedge_; //!< previous halfedge
    };

    //! This type stores the face connectivity
    //! \sa VertexConnectivity, HalfedgeConnectivity
    struct FaceConnectivity
    {
        Halfedge halfedge_; //!< a halfedge that is part of the face
    };

    //!@}

public:
    //! \name Allocate new elements
    //!@{

    //! \brief Allocate a new vertex, resize vertex properties accordingly.
    //! \throw AllocationException in case of failure to allocate a new vertex.
    Vertex new_vertex()
    {
        if (vertices_size() == PMP_MAX_INDEX - 1)
        {
            auto what =
                "SurfaceMesh: cannot allocate vertex, max. index reached";
            throw AllocationException(what);
        }
        vprops_.push_back();
        return Vertex(vertices_size() - 1);
    }

<<<<<<< HEAD
    //! \brief Allocate a new edge, resize edge and halfedge properties accordingly.
    //! \throw AllocationException in case of failure to allocate a new edge.
=======
    //! allocate a new edge, resize edge and halfedge properties accordingly.
    Halfedge new_edge()
    {
        if (halfedges_size() == PMP_MAX_INDEX - 1)
        {
            std::cerr << "new_edge: cannot allocate edge, max. index reached"
                      << std::endl;
            return Halfedge();
        }

        eprops_.push_back();
        hprops_.push_back();
        hprops_.push_back();

        Halfedge h0(halfedges_size() - 2);
        Halfedge h1(halfedges_size() - 1);

        return h0;
    }

    //! allocate a new edge, resize edge and halfedge properties accordingly.
>>>>>>> a8b44549
    Halfedge new_edge(Vertex start, Vertex end)
    {
        assert(start != end);

        if (halfedges_size() == PMP_MAX_INDEX - 1)
        {
            auto what = "SurfaceMesh: cannot allocate edge, max. index reached";
            throw AllocationException(what);
        }

        eprops_.push_back();
        hprops_.push_back();
        hprops_.push_back();

        Halfedge h0(halfedges_size() - 2);
        Halfedge h1(halfedges_size() - 1);

        set_vertex(h0, end);
        set_vertex(h1, start);

        return h0;
    }

    //! \brief Allocate a new face, resize face properties accordingly.
    //! \throw AllocationException in case of failure to allocate a new face.
    Face new_face()
    {
        if (faces_size() == PMP_MAX_INDEX - 1)
        {
            auto what = "SurfaceMesh: cannot allocate face, max. index reached";
            throw AllocationException(what);
        }

        fprops_.push_back();
        return Face(faces_size() - 1);
    }

    //!@}

private:
    //! \name Helper functions
    //!@{

    //! make sure that the outgoing halfedge of vertex \p v is a boundary
    //! halfedge if \p v is a boundary vertex.
    void adjust_outgoing_halfedge(Vertex v);

    //! Helper for halfedge collapse
    void remove_edge_helper(Halfedge h);

    //! Helper for halfedge collapse
    void remove_loop_helper(Halfedge h);

    //! are there any deleted entities?
    inline bool has_garbage() const { return has_garbage_; }

    //!@}
    //! \name Private members
    //!@{

    friend SurfaceMeshIO;

    // property containers for each entity type and object
    PropertyContainer oprops_;
    PropertyContainer vprops_;
    PropertyContainer hprops_;
    PropertyContainer eprops_;
    PropertyContainer fprops_;

    // point coordinates
    VertexProperty<Point> vpoint_;

    // connectivity information
    VertexProperty<VertexConnectivity> vconn_;
    HalfedgeProperty<HalfedgeConnectivity> hconn_;
    FaceProperty<FaceConnectivity> fconn_;

    // markers for deleted entities
    VertexProperty<bool> vdeleted_;
    EdgeProperty<bool> edeleted_;
    FaceProperty<bool> fdeleted_;

    // numbers of deleted entities
    IndexType deleted_vertices_;
    IndexType deleted_edges_;
    IndexType deleted_faces_;

    // indicate garbage present
    bool has_garbage_;

    // helper data for add_face()
    typedef std::pair<Halfedge, Halfedge> NextCacheEntry;
    typedef std::vector<NextCacheEntry> NextCache;
    std::vector<Vertex> add_face_vertices_;
    std::vector<Halfedge> add_face_halfedges_;
    std::vector<bool> add_face_is_new_;
    std::vector<bool> add_face_needs_adjust_;
    NextCache add_face_next_cache_;

    //!@}
};

//!@}

} // namespace pmp<|MERGE_RESOLUTION|>--- conflicted
+++ resolved
@@ -1837,18 +1837,14 @@
         return Vertex(vertices_size() - 1);
     }
 
-<<<<<<< HEAD
     //! \brief Allocate a new edge, resize edge and halfedge properties accordingly.
     //! \throw AllocationException in case of failure to allocate a new edge.
-=======
-    //! allocate a new edge, resize edge and halfedge properties accordingly.
     Halfedge new_edge()
     {
         if (halfedges_size() == PMP_MAX_INDEX - 1)
         {
-            std::cerr << "new_edge: cannot allocate edge, max. index reached"
-                      << std::endl;
-            return Halfedge();
+            auto what = "SurfaceMesh: cannot allocate edge, max. index reached";
+            throw AllocationException(what);
         }
 
         eprops_.push_back();
@@ -1861,8 +1857,10 @@
         return h0;
     }
 
-    //! allocate a new edge, resize edge and halfedge properties accordingly.
->>>>>>> a8b44549
+    //! \brief Allocate a new edge, resize edge and halfedge properties accordingly.
+    //! \throw AllocationException in case of failure to allocate a new edge.
+    //! \param start starting Vertex of the new edge
+    //! \param end end Vertex of the new edge
     Halfedge new_edge(Vertex start, Vertex end)
     {
         assert(start != end);
